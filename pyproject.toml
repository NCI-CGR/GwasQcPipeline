--- conflicted
+++ resolved
@@ -1,10 +1,6 @@
 [tool.poetry]
 name = "cgr_gwas_qc"
-<<<<<<< HEAD
-version = "1.4.0"
-=======
 version = "1.5.1"
->>>>>>> 2bd2e411
 description = "The CGR GWAS QC Pipeline"
 authors = [
     "Justin Fear <justin.fear@nih.gov>",
