--- conflicted
+++ resolved
@@ -21,17 +21,6 @@
 [tool.poetry.dependencies]
 python = "^3.8"
 typer = "^0.3.2"
-<<<<<<< HEAD
-pandas = "^1.2.4"
-snakemake = "~6.15.5"
-pysam = "^0.21.0"
-ryd = "^0.4.1"
-pydantic = "^1.8.2"
-networkx = "^2.5"
-Jinja2 = "^2.11.3"
-more-itertools = "^8.7.0"
-seaborn = "^0.11.1"
-=======
 pandas = "^2.0.3"
 snakemake = "^7.32.3"
 pysam = "^0.21.0"
@@ -41,7 +30,6 @@
 Jinja2 = "^3.1.2"
 more-itertools = "^10.1.0"
 seaborn = "^0.12.2"
->>>>>>> b6dc5f1b
 python-ternary = "^1.0.8"
 tabulate = "^0.9.0"
 openpyxl = "^3.1.2"
