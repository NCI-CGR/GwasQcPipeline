import os
from pathlib import Path

import pandas as pd
import pytest

from cgr_gwas_qc import load_config
from cgr_gwas_qc.config import ConfigMgr
from cgr_gwas_qc.models.config import SoftwareParams, WorkflowParams
from cgr_gwas_qc.testing import chdir
from cgr_gwas_qc.testing.conda import CondaEnv
from cgr_gwas_qc.testing.data import FakeData, RealData


##################################################################################
# Pytest Configuration and Hooks
##################################################################################
def pytest_addoption(parser):
    """Add pytest command line options."""
    parser.addoption(
        "--real-data", action="store_true", default=False, help="Run tests with real data."
    )

    parser.addoption("--no-slow", action="store_true", default=False, help="Don't run slow tests.")

    parser.addoption(
        "--sync-real-data",
        action="store_true",
        default=False,
        help="Synchronize with real data store.",
    )


def pytest_collection_modifyitems(config, items):
    """Modify tests based on command line options.

    Based on an example from the pytest website:
        https://docs.pytest.org/en/6.0.1/example/simple.html#control-skipping-of-tests-according-to-command-line-option
    """
    if config.getoption("--sync-real-data"):
        RealData(sync=True)  # Make sure real data is downloaded

    if not config.getoption("--real-data"):
        # Skip test that are marked with `real_data` unless the command line
        # flag `--real-data` is provided
        skip_real_data = pytest.mark.skip(reason="need --real-data option to run")
        for item in items:
            if "real_data" in item.keywords:
                item.add_marker(skip_real_data)

    if config.getoption("--no-slow"):
        # Skip test that are marked with `slow` when the command line
        # flag `--no-slow` is provided
        skip_slow = pytest.mark.skip(reason="--no-slow options was given")
        for item in items:
            if "slow" in item.keywords:
                item.add_marker(skip_slow)


##################################################################################
# Common Fixtures
##################################################################################
@pytest.fixture(scope="session")
def conda_envs() -> CondaEnv:
    """Returns a ``CondaEnv`` object.

    If a conda environment does not exists then it will build it in a central
    cache. To copy all conda environments into the working directory ``working_dir`` use:

        >>> conda_envs.copy_all_envs(working_dir)
    """
    return CondaEnv()


@pytest.fixture(scope="session")
def vcf_mock():
    from cgr_gwas_qc.parsers.vcf import VcfFile

    class VcfFileMock(VcfFile):
        def __init__(self, records):
            self.records = records

        def fetch(self, *args, **kwargs):
            return self.records

    return VcfFileMock


@pytest.fixture
def qsub(monkeypatch):
    """Adds the mock version of qsub/qstat/qacct to the path."""
    qsub_dir = Path("tests/data/scripts").resolve().as_posix()
    monkeypatch.setenv("PATH", qsub_dir, prepend=os.pathsep)


@pytest.fixture(scope="session")
def software_params() -> SoftwareParams:
    return SoftwareParams()


@pytest.fixture(scope="session")
def workflow_params() -> WorkflowParams:
    return WorkflowParams()


##################################################################################
# Fake Data
##################################################################################
@pytest.fixture(scope="session")
def fake_tmp_path(tmp_path_factory) -> Path:
    tmp_path = tmp_path_factory.mktemp("fake_data")
    (tmp_path / "sample_level").mkdir()
    (tmp_path / "sample_level/ancestry").mkdir()
    (tmp_path / "sample_level/concordance").mkdir()
    (tmp_path / "subject_level").mkdir()
    (tmp_path / "population_level").mkdir()
    (tmp_path / "population_level/European").mkdir()
    return tmp_path


@pytest.fixture(scope="session")
def fake_data_cache():
    return FakeData()


@pytest.fixture(scope="session")
def fake_cfg(tmp_path_factory) -> ConfigMgr:
    """Fake Data config manager object."""
    tmp_path = tmp_path_factory.mktemp("fake_config")
    FakeData(tmp_path).add_user_files(entry_point="gtc").make_config().make_cgr_sample_sheet()

    with chdir(tmp_path):
        cfg = load_config(pytest=True)

    return cfg


@pytest.mark.real_data
@pytest.fixture(scope="session")
def fake_sample_sheet_csv(fake_cfg: ConfigMgr) -> Path:
    return fake_cfg.root / "cgr_sample_sheet.csv"


@pytest.fixture(scope="session")
def fake_image(fake_tmp_path):
    from PIL import Image

    outfile = fake_tmp_path / "fake.png"
    img = Image.new("RGB", (1024, 1024), color="gray")
    img.save(outfile)

    return outfile


@pytest.fixture(scope="session")
def fake_sample_concordance_csv(fake_sample_sheet_csv, fake_tmp_path):
    from cgr_gwas_qc.workflow.scripts import sample_concordance

    outfile = fake_tmp_path / "sample_level/concordance/summary.csv"

    data_cache = FakeData()
    sample_concordance.main(
        fake_sample_sheet_csv,
        data_cache / "cgr/concordance.csv",
        data_cache / "graf/relatedness.tsv",
        data_cache / "king/king.kin0",
        outfile,
    )

    return outfile


##################################################################################
# Real Data
##################################################################################
@pytest.mark.real_data
@pytest.fixture(scope="session")
def real_data_cache(pytestconfig) -> RealData:
    if not pytestconfig.getoption("--real-data"):
        pytest.skip("No real data")

    return RealData()


@pytest.mark.real_data
@pytest.fixture(scope="session")
def real_cfg_yml(pytestconfig, real_data_cache) -> Path:
    """Real Data config manager object."""
    if not pytestconfig.getoption("--real-data"):
        pytest.skip("No real data")

    return real_data_cache / "config.yml"


@pytest.mark.real_data
@pytest.fixture(scope="session")
def real_cfg(pytestconfig, real_data_cache) -> ConfigMgr:
    """Real Data config manager object."""
    if not pytestconfig.getoption("--real-data"):
        pytest.skip("No real data")

    with chdir(real_data_cache / "dev_outputs"):
        cfg = load_config(pytest=True)

    return cfg


@pytest.mark.real_data
@pytest.fixture(scope="session")
def real_sample_sheet_csv(pytestconfig, real_data_cache) -> Path:
    if not pytestconfig.getoption("--real-data"):
        pytest.skip("No real data")

    return real_data_cache / "cgr_sample_sheet.csv"


@pytest.mark.real_data
@pytest.fixture(scope="session")
def real_sample_sheet(pytestconfig, real_cfg) -> pd.DataFrame:
    if not pytestconfig.getoption("--real-data"):
        pytest.skip("No real data")

    return real_cfg.ss


@pytest.mark.real_data
@pytest.fixture(scope="session")
def real_cfg_short(pytestconfig, tmp_path_factory) -> ConfigMgr:
    """Real Data config manager object with IDAT/GTC files."""
    if not pytestconfig.getoption("--real-data"):
        pytest.skip("No real data")

    tmp_path = tmp_path_factory.mktemp("real_config_short")
    RealData(tmp_path, full_sample_sheet=False).add_user_files(entry_point="gtc").make_config(
        workflow_params=dict(subject_id_column="PI_Subject_ID"),
        software_params=dict(contam_threshold=0.2),
    ).make_cgr_sample_sheet()

    with chdir(tmp_path):
        cfg = load_config(pytest=True)

    return cfg


@pytest.mark.real_data
@pytest.fixture(scope="session")
def real_short_sample_sheet_csv(pytestconfig, real_cfg_short) -> Path:
    if not pytestconfig.getoption("--real-data"):
        pytest.skip("No real data")

    return real_cfg_short.root / "cgr_sample_sheet.csv"


@pytest.mark.real_data
@pytest.fixture(scope="session")
def real_short_sample_sheet(pytestconfig, real_cfg_short) -> pd.DataFrame:
    if not pytestconfig.getoption("--real-data"):
        pytest.skip("No real data")

    return real_cfg_short.ss


@pytest.mark.real_data
@pytest.fixture
def snp_qc_df(pytestconfig, real_data_cache) -> pd.DataFrame:
    from cgr_gwas_qc.workflow.scripts import snp_qc_table

    if not pytestconfig.getoption("--real-data"):
        pytest.skip("No real data")

    filename = real_data_cache / "dev_outputs/sample_level/snp_qc.csv"
    return snp_qc_table.read(filename)


@pytest.mark.real_data
@pytest.fixture
def sample_qc_df(pytestconfig, real_data_cache) -> pd.DataFrame:
    from cgr_gwas_qc.workflow.scripts import sample_qc_table

<<<<<<< HEAD
    return sample_qc_table.read(sample_qc_csv)


@pytest.mark.real_data
@pytest.fixture(scope="session")
def subject_qc_csv(real_tmp_path, sample_qc_csv, sample_concordance_csv) -> Path:
    """The Subject QC table.

    Return:
        Path to a generated Subject QC table generated from real data.
    """
    from cgr_gwas_qc.workflow.scripts import subject_qc_table

    outfile = real_tmp_path / "subject_level/subject_qc.csv"

    subject_qc_table.main(
        sample_qc_csv,
        sample_concordance_csv,
        True,
        True,
        outfile,
    )
=======
    if not pytestconfig.getoption("--real-data"):
        pytest.skip("No real data")
>>>>>>> 7fade79e

    filename = real_data_cache / "dev_outputs/sample_level/sample_qc.csv"
    return sample_qc_table.read(filename)


@pytest.mark.real_data
@pytest.fixture
def subject_qc_df(pytestconfig, real_data_cache) -> pd.DataFrame:
    from cgr_gwas_qc.workflow.scripts import subject_qc_table

    if not pytestconfig.getoption("--real-data"):
        pytest.skip("No real data")

    filename = real_data_cache / "dev_outputs/subject_level/subject_qc.csv"
    return subject_qc_table.read(filename)


@pytest.mark.real_data
@pytest.fixture
def agg_population_qc_df(pytestconfig, real_data_cache) -> pd.DataFrame:
    from cgr_gwas_qc.workflow.scripts import agg_population_qc_tables

<<<<<<< HEAD
    tables = real_tmp_path / "population_level/per_population_qc.done"
    tables.write_text(population_qc_csv.resolve().as_posix())

    outfile = real_tmp_path / "population_level/population_qc.csv"

    agg_population_qc_tables.main(
        sample_qc_table=sample_qc_csv,
        population_qc_tables=tables,
        outfile=outfile,
    )

    return outfile


@pytest.mark.real_data
@pytest.fixture
def agg_population_qc_df(agg_population_qc_csv) -> pd.DataFrame:
    from cgr_gwas_qc.workflow.scripts.agg_population_qc_tables import read_agg_population_qc_tables

    return read_agg_population_qc_tables(agg_population_qc_csv)


@pytest.mark.real_data
@pytest.fixture(scope="session")
def agg_population_concordance_csv(sample_concordance_csv, real_tmp_path) -> Path:
    """Create the aggregated population qc table"""
    from cgr_gwas_qc.workflow.scripts import agg_population_concordance, sample_concordance

    df = (
        sample_concordance.read(sample_concordance_csv)
        .assign(population="EUR")
        .reindex(agg_population_concordance.DTYPES.keys(), axis=1)
        .drop_duplicates()
    )

    outfile = real_tmp_path / "population_level/concordance.csv"
    df.to_csv(outfile, index=False)
    return outfile


@pytest.fixture(scope="session")
def fake_image(fake_tmp_path):
    from PIL import Image

    outfile = fake_tmp_path / "fake.png"
    img = Image.new("RGB", (1024, 1024), color="gray")
    img.save(outfile)

    return outfile


@pytest.fixture(scope="session")
def fake_sample_concordance_csv(fake_sample_sheet_csv, fake_tmp_path):
    from cgr_gwas_qc.workflow.scripts import sample_concordance

    outfile = fake_tmp_path / "sample_level/concordance/summary.csv"

    data_cache = FakeData()
    sample_concordance.main(
        fake_sample_sheet_csv,
        data_cache / "cgr/concordance.csv",
        data_cache / "graf/relatedness.tsv",
        data_cache / "king/king.kin0",
        outfile,
    )
=======
    if not pytestconfig.getoption("--real-data"):
        pytest.skip("No real data")
>>>>>>> 7fade79e

    filename = real_data_cache / "dev_outputs/subject_level/population_qc.csv"
    return agg_population_qc_tables.read_agg_population_qc_tables(filename)<|MERGE_RESOLUTION|>--- conflicted
+++ resolved
@@ -277,33 +277,8 @@
 def sample_qc_df(pytestconfig, real_data_cache) -> pd.DataFrame:
     from cgr_gwas_qc.workflow.scripts import sample_qc_table
 
-<<<<<<< HEAD
-    return sample_qc_table.read(sample_qc_csv)
-
-
-@pytest.mark.real_data
-@pytest.fixture(scope="session")
-def subject_qc_csv(real_tmp_path, sample_qc_csv, sample_concordance_csv) -> Path:
-    """The Subject QC table.
-
-    Return:
-        Path to a generated Subject QC table generated from real data.
-    """
-    from cgr_gwas_qc.workflow.scripts import subject_qc_table
-
-    outfile = real_tmp_path / "subject_level/subject_qc.csv"
-
-    subject_qc_table.main(
-        sample_qc_csv,
-        sample_concordance_csv,
-        True,
-        True,
-        outfile,
-    )
-=======
-    if not pytestconfig.getoption("--real-data"):
-        pytest.skip("No real data")
->>>>>>> 7fade79e
+    if not pytestconfig.getoption("--real-data"):
+        pytest.skip("No real data")
 
     filename = real_data_cache / "dev_outputs/sample_level/sample_qc.csv"
     return sample_qc_table.read(filename)
@@ -326,76 +301,8 @@
 def agg_population_qc_df(pytestconfig, real_data_cache) -> pd.DataFrame:
     from cgr_gwas_qc.workflow.scripts import agg_population_qc_tables
 
-<<<<<<< HEAD
-    tables = real_tmp_path / "population_level/per_population_qc.done"
-    tables.write_text(population_qc_csv.resolve().as_posix())
-
-    outfile = real_tmp_path / "population_level/population_qc.csv"
-
-    agg_population_qc_tables.main(
-        sample_qc_table=sample_qc_csv,
-        population_qc_tables=tables,
-        outfile=outfile,
-    )
-
-    return outfile
-
-
-@pytest.mark.real_data
-@pytest.fixture
-def agg_population_qc_df(agg_population_qc_csv) -> pd.DataFrame:
-    from cgr_gwas_qc.workflow.scripts.agg_population_qc_tables import read_agg_population_qc_tables
-
-    return read_agg_population_qc_tables(agg_population_qc_csv)
-
-
-@pytest.mark.real_data
-@pytest.fixture(scope="session")
-def agg_population_concordance_csv(sample_concordance_csv, real_tmp_path) -> Path:
-    """Create the aggregated population qc table"""
-    from cgr_gwas_qc.workflow.scripts import agg_population_concordance, sample_concordance
-
-    df = (
-        sample_concordance.read(sample_concordance_csv)
-        .assign(population="EUR")
-        .reindex(agg_population_concordance.DTYPES.keys(), axis=1)
-        .drop_duplicates()
-    )
-
-    outfile = real_tmp_path / "population_level/concordance.csv"
-    df.to_csv(outfile, index=False)
-    return outfile
-
-
-@pytest.fixture(scope="session")
-def fake_image(fake_tmp_path):
-    from PIL import Image
-
-    outfile = fake_tmp_path / "fake.png"
-    img = Image.new("RGB", (1024, 1024), color="gray")
-    img.save(outfile)
-
-    return outfile
-
-
-@pytest.fixture(scope="session")
-def fake_sample_concordance_csv(fake_sample_sheet_csv, fake_tmp_path):
-    from cgr_gwas_qc.workflow.scripts import sample_concordance
-
-    outfile = fake_tmp_path / "sample_level/concordance/summary.csv"
-
-    data_cache = FakeData()
-    sample_concordance.main(
-        fake_sample_sheet_csv,
-        data_cache / "cgr/concordance.csv",
-        data_cache / "graf/relatedness.tsv",
-        data_cache / "king/king.kin0",
-        outfile,
-    )
-=======
-    if not pytestconfig.getoption("--real-data"):
-        pytest.skip("No real data")
->>>>>>> 7fade79e
+    if not pytestconfig.getoption("--real-data"):
+        pytest.skip("No real data")
 
     filename = real_data_cache / "dev_outputs/subject_level/population_qc.csv"
     return agg_population_qc_tables.read_agg_population_qc_tables(filename)